--- conflicted
+++ resolved
@@ -7,13 +7,8 @@
     name = 'gstreamer-capture'
     shortdesc = 'GStreamer plugins for capture'
     url = "http://www.gstreamer.com"
-<<<<<<< HEAD
-    version = '2012.9'
-    codename = 'Amazon'
-=======
     version = '2012.10'
     codename = 'Brahmaputra'
->>>>>>> 63efb45d
     license = License.LGPL
     vendor = 'GStreamer Project'
     org = 'com.gstreamer'
