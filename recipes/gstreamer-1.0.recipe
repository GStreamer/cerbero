# -*- Mode: Python -*- vi:si:et:sw=4:sts=4:ts=4:syntax=python
from cerbero.utils import shell

class Recipe(custom.GStreamer):
    name = 'gstreamer-1.0'
    btype = BuildType.MESON
    tarball_checksum = 'b807dbf36c5d2b3ce1c604133ed0c737350f9523ce4d8d644a1177c5f9d6ded3'
    deps = ['glib']
    bash_completions = ['gst-inspect-1.0', 'gst-launch-1.0']

    files_bins = ['gst-inspect-1.0',
                  'gst-typefind-1.0',
                  'gst-launch-1.0']

    files_libs = ['libgstbase-1.0', 'libgstcontroller-1.0',
                  'libgstnet-1.0', 'libgstreamer-1.0', 'libgstcheck-1.0']

    files_plugins_core = [
        '%(libdir)s/gstreamer-1.0/libgstcoreelements%(mext)s',
        '%(libdir)s/gstreamer-1.0/libgstcoretracers%(mext)s'
    ]
    files_plugins_core_devel = [
        '%(libdir)s/gstreamer-1.0/libgstcoreelements.a', '%(libdir)s/gstreamer-1.0/libgstcoreelements.la',
        '%(libdir)s/gstreamer-1.0/libgstcoretracers.a', '%(libdir)s/gstreamer-1.0/libgstcoretracers.la',
    ]

    files_misc = ['libexec/gstreamer-1.0/gst-plugin-scanner%(bext)s']

    files_devel = [
            'include/gstreamer-1.0/gst/*.h',
            'include/gstreamer-1.0/gst/base',
            'include/gstreamer-1.0/gst/check',
            'include/gstreamer-1.0/gst/controller',
            'include/gstreamer-1.0/gst/net',
            '%(libdir)s/pkgconfig/gstreamer-1.0.pc',
            '%(libdir)s/pkgconfig/gstreamer-check-1.0.pc',
            '%(libdir)s/pkgconfig/gstreamer-base-1.0.pc',
            '%(libdir)s/pkgconfig/gstreamer-controller-1.0.pc',
            '%(libdir)s/pkgconfig/gstreamer-net-1.0.pc',
    ]

    platform_files_devel = {
        Platform.ANDROID: ['share/gst-android/ndk-build/GStreamer.java'],
    }

    files_lang = ['gstreamer-1.0']

    files_typelibs = [
        'Gst-1.0',
        'GstBase-1.0',
        'GstCheck-1.0',
        'GstController-1.0',
        'GstNet-1.0'
        ]


    def prepare(self):
        if self.config.target_platform == Platform.IOS:
            # iOS only supports static builds so plugins must be linked
            # and registered statically.
            self.meson_options['registry'] = 'false'

        if self.config.variants.nodebug:
            self.append_env('CFLAGS', '-DGST_LEVEL_MAX=GST_LEVEL_FIXME')

        if self.config.variants.unwind:
            self.deps += ['libunwind']
            self.meson_options['libunwind'] = 'enabled'
        else:
            self.meson_options['libunwind'] = 'disabled'

        if self.using_msvc():
            if self.config.variants.uwp:
                # Most symbols in DbgHelp.h are not allowed for UWP
                self.meson_options['dbghelp'] = 'disabled'
            else:
                self.meson_options['dbghelp'] = 'enabled'

        # Ship the PTP helper process if the rust variant is enabled and this
        # is not a mobile platform.
        if self.config.variants.rust and \
           self.config.target_platform not in [Platform.IOS, Platform.ANDROID]:
            self.meson_options['ptp-helper'] = 'enabled'
<<<<<<< HEAD
            self.files_misc.append('libexec/gstreamer-1.0/gst-ptp-helper%(bext)s')

        # If package origin is specified, set it on the meson meson_options
        if self.config.package_origin:
            self.meson_options['package-origin'] = self.config.package_origin

    def post_install(self):
        if self.config.platform in (Platform.DARWIN, Platform.IOS):
            files = [
                f'{self.config.libdir}/pkgconfig/gstreamer-1.0.pc',
            ]
            for f in files:
                shell.replace(f, {'Libs:': 'Libs: -Wl,-rpath,${libdir}'})

        super().post_install()
=======
            self.files_misc.append('libexec/gstreamer-1.0/gst-ptp-helper%(bext)s')
>>>>>>> c360b94f
<|MERGE_RESOLUTION|>--- conflicted
+++ resolved
@@ -81,22 +81,8 @@
         if self.config.variants.rust and \
            self.config.target_platform not in [Platform.IOS, Platform.ANDROID]:
             self.meson_options['ptp-helper'] = 'enabled'
-<<<<<<< HEAD
             self.files_misc.append('libexec/gstreamer-1.0/gst-ptp-helper%(bext)s')
 
         # If package origin is specified, set it on the meson meson_options
         if self.config.package_origin:
-            self.meson_options['package-origin'] = self.config.package_origin
-
-    def post_install(self):
-        if self.config.platform in (Platform.DARWIN, Platform.IOS):
-            files = [
-                f'{self.config.libdir}/pkgconfig/gstreamer-1.0.pc',
-            ]
-            for f in files:
-                shell.replace(f, {'Libs:': 'Libs: -Wl,-rpath,${libdir}'})
-
-        super().post_install()
-=======
-            self.files_misc.append('libexec/gstreamer-1.0/gst-ptp-helper%(bext)s')
->>>>>>> c360b94f
+            self.meson_options['package-origin'] = self.config.package_origin