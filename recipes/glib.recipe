# -*- Mode: Python -*- vi:si:et:sw=4:sts=4:ts=4:syntax=python
import shlex
import shutil
from cerbero.tools.libtool import LibtoolLibrary
from cerbero.tools.libtool import get_libtool_versions
from cerbero.utils import messages as m

GLIB_CONFIG_UNVERSAL='''\
#ifdef __i386__
#include "i386/glibconfig.h"
#elif defined(__ppc__)
#include "ppc/glibconfig.h"
#elif defined(__x86_64__)
#include "x86_64/glibconfig.h"
#elif defined(__arm__)
#include "arm/glibconfig.h"
#elif defined(__arm64__)
#include "arm64/glibconfig.h"
#else
#error "Unsupported Architecture"
#endif
'''

class Recipe(recipe.Recipe):
    name = 'glib'
    version = '2.74.4'
    stype = SourceType.TARBALL
    url = 'gnome://'
    tarball_checksum = '0e82da5ea129b4444227c7e4a9e598f7288d1994bf63f129c44b90cfd2432172'
    licenses = [License.LGPLv2Plus]
    btype = BuildType.MESON
    meson_options = {'libmount': 'disabled', 'dtrace': 'false', 'iconv': 'auto'}
    deps = ['libffi', 'zlib', 'pcre2']

    patches = [
        'glib/0003-Add-support-for-loading-GIO-modules-from-the-distro-.patch',
        'glib/0004-Allow-for-a-second-distro-GIO-module-path-as-used-on.patch',
        'glib/0006-giomodule-do-not-try-to-load-modules-from-gio-module.patch',
        'glib/0008-Unhide-_g_io_modules_ensure_extension_points_registe.patch',
        # TODO upstreaming
        'glib/0001-meson-Fix-detection-of-a-system-provided-proxy-libin.patch',
        # TODO upstreaming
        'glib/0001-gio-gsocket-fix-compiler-warnings-on-armv7-Android.patch',
        # TODO upstreaming
        'glib/0001-gtypes.h-workaround-for-g_uint64_checked_mul-issue-w.patch',
        # TODO upstreaming
        'glib/0001-gio-fix-duplicate-g_trace_-symbols-in-static-libs-wi.patch',
        # From post-2.74.4 glib upstream (remove when bumping version)
        'glib/0001-gthread-posix-need-to-include-errno.h.patch',
        # Upstreamed since 2.75 (remove when bumping version)
        'glib/0001-giomodule-Automatically-detect-modules-on-macOS.patch',
        # futex_time64 is seccomp blocked in Android API level < 30
        # Upstreamed since 2.81 (remove when bumping version)
        f'{name}/0009-glib-gthread-posix-Block-futex_time64-usage-on-Andro.patch',
        f'{name}/0010-glib-gthread-posix-Fix-name-of-the-futex_time64-2-te.patch',
        f'{name}/0011-glib-gthread-posix-Use-the-config.h-macros-to-detect.patch',
        f'{name}/0012-glib-gthread-posix-Fix-missing-saved_errno-variable-.patch',
<<<<<<< HEAD
        'glib/0001-drop-gslice.patch'
=======
        # https://gitlab.gnome.org/GNOME/glib/-/merge_requests/3237
        # backported into 2.74.6
        'glib/0001-Fix-safe_wspawnve-define.patch',
>>>>>>> c360b94f
    ]

    files_libs = [
        'libglib-2.0', 'libgio-2.0', 'libgmodule-2.0', 'libgobject-2.0',
        'libgthread-2.0']
    files_bins = ['gsettings', 'gdbus', 'gio-querymodules', 'glib-compile-schemas']
    platform_files_schemas = {
        Platform.WINDOWS: ['share/glib-2.0/schemas'],
        Platform.DARWIN: ['share/glib-2.0/schemas'],
        Platform.IOS: ['share/glib-2.0/schemas'],
    }
    #FIXME: Fill it when needed
    #files_gio = ['%(libdir)s/gio/modules']
    files_devel = [
        'bin/glib-gettextize',
        'bin/glib-mkenums',
        'bin/glib-compile-resources%(bext)s',
        'bin/glib-genmarshal',
        'bin/gresource%(bext)s',
        'bin/gdbus-codegen',
        '%(libdir)s/glib-2.0/include',
        '%(libdir)s/pkgconfig/gio-2.0.pc',
        '%(libdir)s/pkgconfig/glib-2.0.pc',
        '%(libdir)s/pkgconfig/gmodule-2.0.pc',
        '%(libdir)s/pkgconfig/gmodule-export-2.0.pc',
        '%(libdir)s/pkgconfig/gmodule-no-export-2.0.pc',
        '%(libdir)s/pkgconfig/gobject-2.0.pc',
        '%(libdir)s/pkgconfig/gthread-2.0.pc',
        'include/glib-2.0',
        'share/aclocal/glib-2.0.m4',
        'share/aclocal/glib-gettext.m4'
    ]
    platform_files_devel = {
        Platform.WINDOWS: ['%(libdir)s/pkgconfig/gio-windows-2.0.pc', 'include/gio-win32-2.0'],
        Platform.LINUX: ['%(libdir)s/pkgconfig/gio-unix-2.0.pc', 'include/gio-unix-2.0'],
        Platform.ANDROID: ['%(libdir)s/pkgconfig/gio-unix-2.0.pc', 'include/gio-unix-2.0'],
        Platform.DARWIN: ['%(libdir)s/pkgconfig/gio-unix-2.0.pc', 'include/gio-unix-2.0'],
        Platform.IOS: ['%(libdir)s/pkgconfig/gio-unix-2.0.pc', 'include/gio-unix-2.0'],
    }

    files_lang = ['glib20']

    def _set_gio_flags(self, path1=None, path2=None, use_old_uri_scheme=False):
        self.append_env('CFLAGS', *self._gio_flags(path1, path2, use_old_uri_scheme))

    def _gio_flags(self, path1=None, path2=None, use_old_uri_scheme=False):
        flags = []
        def escape(path):
            # We want the define the macro to a C string, then we quote it
            # because it is expanded inside cerbero to set c_args in the cross
            # file or to pass directly to meson using the env var for native
            # builds
            return shlex.quote('"{}"'.format(path))
        if path1 is not None:
            flags.append('-DGST_SDK_GLIB_GIO_DISTRO_GIO_MODULE_PATH=' + escape(path1))
        if path2 is not None:
            flags.append('-DGST_SDK_GLIB_GIO_DISTRO_GIO_MODULE_PATH2=' + escape(path2))
        if use_old_uri_scheme:
            flags.append('-DGST_SDK_GLIB_GIO_OLD_URI_SCHEME_HANDLERS=1')
        return flags

    def prepare(self):
        if self.config.platform == Platform.WINDOWS:
            self.force_tarfile = True

        # Glib doesn't support static libraries on Windows yet
        if self.config.target_platform == Platform.WINDOWS:
            self.library_type = LibraryType.SHARED

        # Glib needs special process spawning helpers on Windows
        if self.config.target_platform == Platform.WINDOWS:
            if self.config.target_arch in [Architecture.X86_64, Architecture.ARM64]:
                self.files_bins.append('gspawn-win64-helper')
                self.files_bins.append('gspawn-win64-helper-console')
            elif self.config.target_arch == Architecture.X86 or Architecture.is_arm32(self.config.target_arch):
                self.files_bins.append('gspawn-win32-helper')
                self.files_bins.append('gspawn-win32-helper-console')
            else:
                m.warning(f'Unsupported Windows architecture {self.config.target_arch}')

        if self.config.target_platform != Platform.LINUX:
            # Disable valgrind code on non-Linux, in the best case it just
            # gives us compiler errors :)
            self.append_env('CFLAGS', '-DNVALGRIND=1')
            self.meson_options.update({'xattr': 'false'})
            self.deps.append('proxy-libintl')

        # Android only provides libiconv with API level >=28 (Pie and newer)
        if self.config.target_platform == Platform.ANDROID and DistroVersion.get_android_api_version(self.config.target_distro_version) < 28:
            self.deps.append('libiconv')

        if self.config.target_platform == Platform.WINDOWS:
            # Want secure versions of stdlib functions. Glib already defines
            # _WIN32_WINNT, so undefine it on the cmdline to avoid warnings
            self.append_env('CFLAGS', '-DMINGW_HAS_SECURE_API=1', '-U_WIN32_WINNT')
            # TODO: upstream
            if self.config.variants.uwp:
                # gdbus is completely disabled at present
                self.files_bins.remove('gdbus')
                self.files_bins_devel.remove('bin/gdbus.pdb')
                self.patches += [
                    # Ready to upstream
                    'glib/uwp/0001-gio-Disable-generic-DNS-record-lookup-on-UWP.patch',
                    'glib/uwp/0002-glib-Never-use-MessageBox-on-UWP-apps.patch',
                    'glib/uwp/0003-gpoll-UWP-does-not-need-to-poll-a-msg_fd.patch',
                    'glib/uwp/0004-win_iconv-Use-LoadPackagedLibrary-when-building-UWP-.patch',
                    'glib/uwp/0005-glib-getpid-is-available-on-Win32-but-not-WinRT.patch',
                    'glib/uwp/0006-goption-Do-not-call-GetCommandlineW-on-UWP.patch',
                    'glib/uwp/0007-gmodule-Fix-some-more-WinRT-incompatibilities.patch',
                    'glib/uwp/0008-gutils-Can-t-fetch-the-username-on-UWP.patch',
                    'glib/uwp/0009-gutils-GetWindowsDirectory-is-not-available-on-WinRT.patch',
                    'glib/uwp/0010-gutils-GetModuleHandle-is-not-available-on-WinRT.patch',
                    'glib/uwp/0011-glocalfile-File-user-info-is-not-supported-on-WinRT.patch',
                    'glib/uwp/0012-gwin32-Stub-out-all-version-checking-on-WinRT.patch',
                    'glib/uwp/0013-gsocket-if_nametoindex-is-not-available-on-WinRT.patch',
                    'glib/uwp/0014-gio-ginetaddress-Fix-build-on-WinRT.patch',
                    # Need some more work
                    'glib/uwp/0015-WIP-gspawn-Do-not-allow-spawning-or-making-pipes-on-.patch',
                    'glib/uwp/0016-WIP-glib-giowin32-Disallow-invalid-usage-of-GIOChann.patch',
                    'glib/uwp/0017-WIP-glocalfile-Trash-as-a-concept-does-not-exist-on-.patch',
                    'glib/uwp/0018-TODO-gdate-gstdio-Abort-when-trying-to-use-unsupport.patch',
                    'glib/uwp/0019-gio-Disable-win32-API-and-modules-when-unavailable-o.patch',
                    'glib/uwp/0020-TODO-gdbus-Completely-disable-when-building-for-WinR.patch',
                    'glib/uwp/0021-WIP-glib-Implement-get_special_folder-for-UWP-apps.patch',
                    'glib/uwp/0022-WIP-gtimezone-Partially-port-to-WinRT.patch',
                    'glib/uwp/0023-TODO-gutils-Hard-code-windows-version-detection-in-g.patch',
                    # Need a lot more work
                    'glib/uwp/0024-TODO-gio-gcontenttype-Needs-porting-to-WinRT-model.patch',
                    # Visual Studio 2019 workaround
                    'glib/uwp/0025-meson-Add-workaround-for-Visual-Studio-2019-ARM-buil.patch',
                ]
        elif self.config.target_platform in [Platform.DARWIN, Platform.IOS]:
            # https://gitlab.gnome.org/GNOME/glib/-/issues/2902
            self.meson_options.update({'tests': 'false'})

            self.files_devel.append('%(libdir)s/glib-2.0/include/*/glibconfig.h')
            arch = self.config.target_arch
            if arch == Architecture.X86:
                arch = 'i386'
            elif arch == Architecture.ARM64:
                arch = 'arm64'
            elif Architecture.is_arm(arch):
                arch = 'arm'
            extra_flags = []
            if self.config.target_platform == Platform.IOS:
                # Disable mac OS X specifics
                extra_flags = ['-DGST_SDK_IOS=1']
                # XXX: Why did we disable these for iOS?
                #self.configure_options += ' --disable-carbon --disable-modular-tests --disable-cocoa'
            self.append_env('CFLAGS', *extra_flags)

        elif self.config.target_platform == Platform.LINUX:
            path1 = '/usr/lib/gio/modules'
            path2 = None
            use_old_uri_scheme = False
            self.meson_options.update({'selinux': 'disabled'})
            # Old Debian/Ubuntu
            if self.config.target_distro_version in [DistroVersion.DEBIAN_SQUEEZE,
                                                     DistroVersion.UBUNTU_LUCID,
                                                     DistroVersion.UBUNTU_MAVERICK]:
                use_old_uri_scheme = True
            # Ubuntu, cannot check self.config.target_distro here because it's
            # set to Distro.DEBIAN
            elif self.config.target_distro_version.startswith('ubuntu_'):
                if self.config.target_arch == Architecture.X86:
                    path2 = '/usr/lib/i386-linux-gnu/gio/modules'
                elif self.config.target_arch == Architecture.X86_64:
                    path2 = '/usr/lib/x86_64-linux-gnu/gio/modules'
            # Debian
            elif self.config.target_distro == Distro.DEBIAN:
                if self.config.target_arch == Architecture.X86:
                    path1 = '/usr/lib/i386-linux-gnu/gio/modules'
                elif self.config.target_arch == Architecture.X86_64:
                    path1 = '/usr/lib/x86_64-linux-gnu/gio/modules'
            # RedHat
            elif self.config.target_distro == Distro.REDHAT:
                if self.config.target_arch == Architecture.X86_64:
                    path1 = '/usr/lib64/gio/modules/'
            # Suse
            elif self.config.target_distro == Distro.SUSE:
                if self.config.target_arch == Architecture.X86_64:
                    path1 = '/usr/lib64/gio/modules/'
            # Arch
            elif self.config.target_distro == Distro.ARCH:
                path1 = '/usr/lib/gio/modules/'
            # Gentoo
            elif self.config.target_distro == Distro.GENTOO:
                path1 = '/usr/lib/gio/modules/'
            elif self.config.target_distro == Distro.NONE:
                if self.config.target_distro_version == DistroVersion.NONE_UCLIBC:
                    self.deps += ('proxy-libintl', 'libiconv')
            else:
                raise FatalError(_("Add specific for other Linux distributions here"))
            self._set_gio_flags(path1, path2, use_old_uri_scheme)

<<<<<<< HEAD
        if self.config.platform in [Platform.DARWIN, Platform.IOS]:
            # Meson doesn't yet introduce rpaths properly.
            # https://github.com/mesonbuild/meson/issues/2121#issuecomment-347535874
            self.append_env('LDFLAGS', f'-Wl,-rpath,{self.config.libdir}')

        if self.config.variants.noasserts:
            self.meson_options.update({'glib_assert': 'false'})

        if self.config.variants.nochecks:
            self.meson_options.update({'glib_checks': 'false'})

=======
>>>>>>> c360b94f
    def post_install(self):
        if self.config.target_platform in [Platform.IOS, Platform.DARWIN]:
            # For the universal build we need to ship glibconfig.h of both
            # architectures in a subfolder and include the correct one depending
            # on the compiler architecture
            arch = self.config.target_arch
            if arch == Architecture.X86:
                arch = 'i386'
            elif arch == Architecture.ARM64:
                arch = 'arm64'
            elif Architecture.is_arm(arch):
                arch = 'arm'

            arch_dir = os.path.join(self.config.libdir, 'glib-2.0',
                                     'include', arch)
            if not os.path.exists(arch_dir):
                os.makedirs(arch_dir)
            shutil.copyfile(os.path.join(self.meson_dir, 'glib', 'glibconfig.h'),
                        os.path.join(arch_dir, 'glibconfig.h'))
            with open(os.path.join(self.config.libdir, 'glib-2.0',
                                   'include', 'glibconfig.h'), 'w+') as f:
                f.write(GLIB_CONFIG_UNVERSAL)

        if self.config.platform in (Platform.DARWIN, Platform.IOS):
            # Meson doesn't yet introduce rpaths properly.
            # https://github.com/mesonbuild/meson/issues/2121#issuecomment-347535874
            files = [
                f'{self.config.libdir}/pkgconfig/glib-2.0.pc',
            ]
            for f in files:
                shell.replace(f, {'Libs:': 'Libs: -Wl,-rpath,${libdir}'})

        major, minor, micro = get_libtool_versions(self.version)
        # Meson does not generate la files
        LibtoolLibrary('glib-2.0', major, minor, micro,
                self.config.libdir, self.config.target_platform,
                deps=['pcre2-8']).save()
        LibtoolLibrary('gobject-2.0', major, minor, micro,
                self.config.libdir, self.config.target_platform,
                deps=['glib-2.0', 'ffi']).save()
        LibtoolLibrary('gmodule-2.0', major, minor, micro,
                self.config.libdir, self.config.target_platform,
                deps=['glib-2.0']).save()
        LibtoolLibrary('gthread-2.0', major, minor, micro,
                self.config.libdir, self.config.target_platform,
                deps=['glib-2.0']).save()
        LibtoolLibrary('gio-2.0', major, minor, micro,
                self.config.libdir, self.config.target_platform,
                deps=['gobject-2.0', 'gmodule-2.0', 'z']).save()
        super().post_install()<|MERGE_RESOLUTION|>--- conflicted
+++ resolved
@@ -55,13 +55,10 @@
         f'{name}/0010-glib-gthread-posix-Fix-name-of-the-futex_time64-2-te.patch',
         f'{name}/0011-glib-gthread-posix-Use-the-config.h-macros-to-detect.patch',
         f'{name}/0012-glib-gthread-posix-Fix-missing-saved_errno-variable-.patch',
-<<<<<<< HEAD
-        'glib/0001-drop-gslice.patch'
-=======
+        'glib/0001-drop-gslice.patch',
         # https://gitlab.gnome.org/GNOME/glib/-/merge_requests/3237
         # backported into 2.74.6
         'glib/0001-Fix-safe_wspawnve-define.patch',
->>>>>>> c360b94f
     ]
 
     files_libs = [
@@ -257,20 +254,12 @@
                 raise FatalError(_("Add specific for other Linux distributions here"))
             self._set_gio_flags(path1, path2, use_old_uri_scheme)
 
-<<<<<<< HEAD
-        if self.config.platform in [Platform.DARWIN, Platform.IOS]:
-            # Meson doesn't yet introduce rpaths properly.
-            # https://github.com/mesonbuild/meson/issues/2121#issuecomment-347535874
-            self.append_env('LDFLAGS', f'-Wl,-rpath,{self.config.libdir}')
-
         if self.config.variants.noasserts:
             self.meson_options.update({'glib_assert': 'false'})
 
         if self.config.variants.nochecks:
             self.meson_options.update({'glib_checks': 'false'})
 
-=======
->>>>>>> c360b94f
     def post_install(self):
         if self.config.target_platform in [Platform.IOS, Platform.DARWIN]:
             # For the universal build we need to ship glibconfig.h of both
